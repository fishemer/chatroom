--- conflicted
+++ resolved
@@ -14,7 +14,6 @@
     id = db.Column(db.Integer, primary_key=True)
     username = db.Column(db.String(64), index=True, unique=True, nullable=False)
     email = db.Column(db.String(120), index=True, unique=True, nullable=False)
-<<<<<<< HEAD
     password_hash = db.Column(db.String(256), nullable=False) # Increased length for hashed passwords
     
     # 个人资料字段
@@ -29,7 +28,6 @@
     website = db.Column(db.String(200))  # 个人网站
     created_at = db.Column(db.DateTime, default=db.func.current_timestamp())  # 注册时间
     updated_at = db.Column(db.DateTime, default=db.func.current_timestamp(), onupdate=db.func.current_timestamp())  # 更新时间
-=======
     password_hash = db.Column(db.String(256), nullable=False)
 
     # 关系
@@ -37,7 +35,6 @@
     messages = db.relationship('Message', backref='sender', lazy='dynamic')
     created_rooms = db.relationship('ChatRoom', backref='creator', lazy='dynamic',
                                   foreign_keys='ChatRoom.created_by')
->>>>>>> 57cb51fd
 
     def set_password(self, password):
         """设置密码哈希"""
@@ -48,9 +45,6 @@
         return check_password_hash(self.password_hash, password)
 
     def __repr__(self):
-<<<<<<< HEAD
-        return f'<User {self.username}>'
-=======
         return f'<User {self.username}>'
 
 class ChatRoom(db.Model):
@@ -82,5 +76,4 @@
 
 @login_manager.user_loader
 def load_user(user_id):
-    return db.session.get(User, int(user_id))
->>>>>>> 57cb51fd
+    return db.session.get(User, int(user_id))