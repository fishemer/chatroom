--- conflicted
+++ resolved
@@ -144,30 +144,10 @@
                     placeholder="用户名"
                   />
                 </div>
-<<<<<<< HEAD
-                <input
-                  id="username"
-                  name="username"
-                  type="text"
-                  required
-                  value={formData.username}
-                  onChange={handleChange}
-                  onBlur={handleBlur}
-                  className={`appearance-none relative block w-full pl-10 pr-3 py-3 border placeholder-gray-500 text-gray-900 rounded-lg focus:outline-none focus:ring-2 focus:z-10 sm:text-sm transition-colors ${
-                    errors.username && touched.username
-                      ? 'border-red-300 focus:ring-red-500 focus:border-red-500'
-                      : 'border-gray-300 focus:ring-primary-500 focus:border-primary-500'
-                  }`}
-                  placeholder="用户名（支持中文）"
-                />
+                {errors.username && touched.username && (
+                  <p className="mt-1 text-sm text-destructive">{errors.username}</p>
+                )}
               </div>
-              {errors.username && touched.username && (
-                <p className="mt-1 text-sm text-red-600">{errors.username}</p>
-              )}
-            </div>
-=======
-              </div>
->>>>>>> 4b6a8e79
 
               <div>
                 <label htmlFor="email" className="sr-only">
@@ -184,34 +164,19 @@
                     required
                     value={formData.email}
                     onChange={handleChange}
-                    className="pl-10"
+                    onBlur={handleBlur}
+                    className={`pl-10 ${
+                      errors.email && touched.email
+                        ? 'border-destructive focus-visible:ring-destructive'
+                        : ''
+                    }`}
                     placeholder="邮箱地址"
                   />
                 </div>
-<<<<<<< HEAD
-                <input
-                  id="email"
-                  name="email"
-                  type="email"
-                  required
-                  value={formData.email}
-                  onChange={handleChange}
-                  onBlur={handleBlur}
-                  className={`appearance-none relative block w-full pl-10 pr-3 py-3 border placeholder-gray-500 text-gray-900 rounded-lg focus:outline-none focus:ring-2 focus:z-10 sm:text-sm transition-colors ${
-                    errors.email && touched.email
-                      ? 'border-red-300 focus:ring-red-500 focus:border-red-500'
-                      : 'border-gray-300 focus:ring-primary-500 focus:border-primary-500'
-                  }`}
-                  placeholder="邮箱地址"
-                />
+                {errors.email && touched.email && (
+                  <p className="mt-1 text-sm text-destructive">{errors.email}</p>
+                )}
               </div>
-              {errors.email && touched.email && (
-                <p className="mt-1 text-sm text-red-600">{errors.email}</p>
-              )}
-            </div>
-=======
-              </div>
->>>>>>> 4b6a8e79
 
               <div>
                 <label htmlFor="password" className="sr-only">
@@ -228,8 +193,13 @@
                     required
                     value={formData.password}
                     onChange={handleChange}
-                    className="pl-10 pr-10"
-                    placeholder="密码"
+                    onBlur={handleBlur}
+                    className={`pl-10 pr-10 ${
+                      errors.password && touched.password
+                        ? 'border-destructive focus-visible:ring-destructive'
+                        : ''
+                    }`}
+                    placeholder="密码（至少6个字符）"
                   />
                   <button
                     type="button"
@@ -243,41 +213,10 @@
                     )}
                   </button>
                 </div>
-<<<<<<< HEAD
-                <input
-                  id="password"
-                  name="password"
-                  type={showPassword ? 'text' : 'password'}
-                  required
-                  value={formData.password}
-                  onChange={handleChange}
-                  onBlur={handleBlur}
-                  className={`appearance-none relative block w-full pl-10 pr-10 py-3 border placeholder-gray-500 text-gray-900 rounded-lg focus:outline-none focus:ring-2 focus:z-10 sm:text-sm transition-colors ${
-                    errors.password && touched.password
-                      ? 'border-red-300 focus:ring-red-500 focus:border-red-500'
-                      : 'border-gray-300 focus:ring-primary-500 focus:border-primary-500'
-                  }`}
-                  placeholder="密码（至少6个字符）"
-                />
-                <button
-                  type="button"
-                  className="absolute inset-y-0 right-0 pr-3 flex items-center"
-                  onClick={() => setShowPassword(!showPassword)}
-                >
-                  {showPassword ? (
-                    <EyeOff className="h-5 w-5 text-gray-400 hover:text-gray-600" />
-                  ) : (
-                    <Eye className="h-5 w-5 text-gray-400 hover:text-gray-600" />
-                  )}
-                </button>
+                {errors.password && touched.password && (
+                  <p className="mt-1 text-sm text-destructive">{errors.password}</p>
+                )}
               </div>
-              {errors.password && touched.password && (
-                <p className="mt-1 text-sm text-red-600">{errors.password}</p>
-              )}
-            </div>
-=======
-              </div>
->>>>>>> 4b6a8e79
 
               <div>
                 <label htmlFor="password2" className="sr-only">
@@ -294,8 +233,9 @@
                     required
                     value={formData.password2}
                     onChange={handleChange}
+                    onBlur={handleBlur}
                     className={`pl-10 pr-10 ${
-                      showPasswordError
+                      errors.password2 && touched.password2
                         ? 'border-destructive focus-visible:ring-destructive'
                         : ''
                     }`}
@@ -313,55 +253,18 @@
                     )}
                   </button>
                 </div>
-<<<<<<< HEAD
-                <input
-                  id="password2"
-                  name="password2"
-                  type={showPassword2 ? 'text' : 'password'}
-                  required
-                  value={formData.password2}
-                  onChange={handleChange}
-                  onBlur={handleBlur}
-                  className={`appearance-none relative block w-full pl-10 pr-10 py-3 border placeholder-gray-500 text-gray-900 rounded-lg focus:outline-none focus:ring-2 focus:z-10 sm:text-sm transition-colors ${
-                    errors.password2 && touched.password2
-                      ? 'border-red-300 focus:ring-red-500 focus:border-red-500'
-                      : 'border-gray-300 focus:ring-primary-500 focus:border-primary-500'
-                  }`}
-                  placeholder="确认密码"
-                />
-                <button
-                  type="button"
-                  className="absolute inset-y-0 right-0 pr-3 flex items-center"
-                  onClick={() => setShowPassword2(!showPassword2)}
-                >
-                  {showPassword2 ? (
-                    <EyeOff className="h-5 w-5 text-gray-400 hover:text-gray-600" />
-                  ) : (
-                    <Eye className="h-5 w-5 text-gray-400 hover:text-gray-600" />
-                  )}
-                </button>
-              </div>
-              {errors.password2 && touched.password2 && (
-                <p className="mt-1 text-sm text-red-600">{errors.password2}</p>
-              )}
-=======
-                {showPasswordError && (
-                  <p className="mt-1 text-sm text-destructive">密码不匹配</p>
+                {errors.password2 && touched.password2 && (
+                  <p className="mt-1 text-sm text-destructive">{errors.password2}</p>
                 )}
               </div>
->>>>>>> 4b6a8e79
             </div>
 
             <Button
               type="submit"
-<<<<<<< HEAD
               disabled={loading || Object.values(errors).some(error => error !== '')}
-              className="group relative w-full flex justify-center py-3 px-4 border border-transparent text-sm font-medium rounded-lg text-white bg-primary-600 hover:bg-primary-700 focus:outline-none focus:ring-2 focus:ring-offset-2 focus:ring-primary-500 disabled:opacity-50 disabled:cursor-not-allowed transition-colors"
-=======
-              disabled={loading || !!showPasswordError}
               className="w-full"
               size="lg"
->>>>>>> 4b6a8e79
+
             >
               {loading ? (
                 <div className="flex items-center">
