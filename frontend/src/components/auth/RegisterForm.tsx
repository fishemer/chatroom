import React, { useState } from 'react';
import { Link, useNavigate } from 'react-router-dom';
import { useAuth } from '../../contexts/AuthContext';
import { RegisterData } from '../../types';
import { Eye, EyeOff, UserPlus, User, Mail, Lock } from 'lucide-react';
import { Card, CardContent, CardDescription, CardHeader, CardTitle } from '../ui/card';
import { Input } from '../ui/input';
import { Button } from '../ui/button';

const RegisterForm: React.FC = () => {
  const [formData, setFormData] = useState<RegisterData>({
    username: '',
    email: '',
    password: '',
    password2: '',
  });
  const [showPassword, setShowPassword] = useState(false);
  const [showPassword2, setShowPassword2] = useState(false);
  const [errors, setErrors] = useState<{[key: string]: string}>({});
  const [touched, setTouched] = useState<{[key: string]: boolean}>({});
  const { register, loading } = useAuth();
  const navigate = useNavigate();

  // 验证单个字段
  const validateField = (name: string, value: string): string => {
    switch (name) {
      case 'username':
        if (!value.trim()) return '请输入用户名';
        if (value.length < 2) return '用户名至少需要2个字符';
        if (value.length > 20) return '用户名不能超过20个字符';
        if (!/^[\u4e00-\u9fa5a-zA-Z0-9_]+$/.test(value)) {
          return '用户名只能包含中文、英文字母、数字和下划线';
        }
        return '';
      case 'email':
        if (!value.trim()) return '请输入邮箱地址';
        if (!/^[a-zA-Z0-9._%+-]+@[a-zA-Z0-9.-]+\.[a-zA-Z]{2,}$/.test(value)) {
          return '请输入有效的邮箱地址';
        }
        return '';
      case 'password':
        if (!value) return '请输入密码';
        if (value.length < 6) return '密码长度至少6个字符';
        return '';
      case 'password2':
        if (!value) return '请确认密码';
        if (value !== formData.password) return '两次输入的密码不一致';
        return '';
      default:
        return '';
    }
  };

  const handleSubmit = async (e: React.FormEvent) => {
    e.preventDefault();
    
    // 验证所有字段
    const newErrors: {[key: string]: string} = {};
    Object.keys(formData).forEach(key => {
      const error = validateField(key, formData[key as keyof RegisterData]);
      if (error) newErrors[key] = error;
    });
    
    setErrors(newErrors);
    setTouched({ username: true, email: true, password: true, password2: true });
    
    if (Object.keys(newErrors).length > 0) {
      return;
    }
    
    const success = await register(formData);
    if (success) {
      navigate('/login');
    }
  };

  const handleChange = (e: React.ChangeEvent<HTMLInputElement>) => {
    const { name, value } = e.target;
    setFormData(prev => ({
      ...prev,
      [name]: value,
    }));
    
    // 实时验证
    if (touched[name]) {
      const error = validateField(name, value);
      setErrors(prev => ({
        ...prev,
        [name]: error
      }));
    }
  };

  const handleBlur = (e: React.FocusEvent<HTMLInputElement>) => {
    const { name, value } = e.target;
    setTouched(prev => ({ ...prev, [name]: true }));
    const error = validateField(name, value);
    setErrors(prev => ({
      ...prev,
      [name]: error
    }));
  };



  return (
<<<<<<< HEAD
    <div className="min-h-screen flex items-center justify-center bg-gradient-to-br from-blue-50 to-indigo-100 py-6 px-4 sm:py-12 sm:px-6 lg:px-8">
      <Card className="w-full max-w-md">
        <CardHeader className="text-center px-4 sm:px-6">
          <div className="mx-auto h-12 w-12 bg-primary rounded-full flex items-center justify-center mb-4">
            <UserPlus className="h-6 w-6 text-primary-foreground" />
          </div>
          <CardTitle className="text-xl sm:text-2xl font-bold">创建新账户</CardTitle>
          <CardDescription className="text-sm sm:text-base">
=======
    <div className="min-h-screen flex items-center justify-center bg-gradient-to-br from-blue-50 to-indigo-100 py-12 px-4 sm:px-6 lg:px-8">
      <Card className="w-full max-w-md">
        <CardHeader className="text-center">
          <div className="mx-auto h-12 w-12 bg-primary rounded-full flex items-center justify-center mb-4">
            <UserPlus className="h-6 w-6 text-primary-foreground" />
          </div>
          <CardTitle className="text-2xl font-bold">创建新账户</CardTitle>
          <CardDescription>
>>>>>>> 580682a7
            已有账户？{' '}
            <Link
              to="/login"
              className="font-medium text-primary hover:text-primary/80 transition-colors"
            >
              立即登录
            </Link>
          </CardDescription>
        </CardHeader>

<<<<<<< HEAD
        <CardContent className="px-4 sm:px-6">
=======
        <CardContent>
>>>>>>> 580682a7
          <form onSubmit={handleSubmit} className="space-y-4">
            <div className="space-y-4">
              <div>
                <label htmlFor="username" className="sr-only">
                  用户名
                </label>
                <div className="relative">
                  <div className="absolute inset-y-0 left-0 pl-3 flex items-center pointer-events-none">
                    <User className="h-4 w-4 text-muted-foreground" />
                  </div>
                  <Input
                    id="username"
                    name="username"
                    type="text"
                    required
                    value={formData.username}
                    onChange={handleChange}
<<<<<<< HEAD
                    className="pl-10 h-11 sm:h-12"
                    placeholder="用户名"
                  />
                </div>
=======
                    className="pl-10"
                    placeholder="用户名"
                  />
                </div>
                {errors.username && touched.username && (
                  <p className="mt-1 text-sm text-destructive">{errors.username}</p>
                )}
>>>>>>> 580682a7
              </div>

              <div>
                <label htmlFor="email" className="sr-only">
                  邮箱
                </label>
                <div className="relative">
                  <div className="absolute inset-y-0 left-0 pl-3 flex items-center pointer-events-none">
                    <Mail className="h-4 w-4 text-muted-foreground" />
                  </div>
                  <Input
                    id="email"
                    name="email"
                    type="email"
                    required
                    value={formData.email}
                    onChange={handleChange}
<<<<<<< HEAD
                    className="pl-10 h-11 sm:h-12"
                    placeholder="邮箱地址"
                  />
                </div>
=======
                    onBlur={handleBlur}
                    className={`pl-10 ${
                      errors.email && touched.email
                        ? 'border-destructive focus-visible:ring-destructive'
                        : ''
                    }`}
                    placeholder="邮箱地址"
                  />
                </div>
                {errors.email && touched.email && (
                  <p className="mt-1 text-sm text-destructive">{errors.email}</p>
                )}
>>>>>>> 580682a7
              </div>

              <div>
                <label htmlFor="password" className="sr-only">
                  密码
                </label>
                <div className="relative">
                  <div className="absolute inset-y-0 left-0 pl-3 flex items-center pointer-events-none">
                    <Lock className="h-4 w-4 text-muted-foreground" />
                  </div>
                  <Input
                    id="password"
                    name="password"
                    type={showPassword ? 'text' : 'password'}
                    required
                    value={formData.password}
                    onChange={handleChange}
<<<<<<< HEAD
                    className="pl-10 pr-10 h-11 sm:h-12"
                    placeholder="密码"
=======
                    onBlur={handleBlur}
                    className={`pl-10 pr-10 ${
                      errors.password && touched.password
                        ? 'border-destructive focus-visible:ring-destructive'
                        : ''
                    }`}
                    placeholder="密码（至少6个字符）"
>>>>>>> 580682a7
                  />
                  <button
                    type="button"
                    className="absolute inset-y-0 right-0 pr-3 flex items-center"
                    onClick={() => setShowPassword(!showPassword)}
                  >
                    {showPassword ? (
                      <EyeOff className="h-4 w-4 text-muted-foreground hover:text-foreground" />
                    ) : (
                      <Eye className="h-4 w-4 text-muted-foreground hover:text-foreground" />
                    )}
                  </button>
                </div>
<<<<<<< HEAD
=======
                {errors.password && touched.password && (
                  <p className="mt-1 text-sm text-destructive">{errors.password}</p>
                )}
>>>>>>> 580682a7
              </div>

              <div>
                <label htmlFor="password2" className="sr-only">
                  确认密码
                </label>
                <div className="relative">
                  <div className="absolute inset-y-0 left-0 pl-3 flex items-center pointer-events-none">
                    <Lock className="h-4 w-4 text-muted-foreground" />
                  </div>
                  <Input
                    id="password2"
                    name="password2"
                    type={showPassword2 ? 'text' : 'password'}
                    required
                    value={formData.password2}
                    onChange={handleChange}
<<<<<<< HEAD
                    className={`pl-10 pr-10 h-11 sm:h-12 ${
                      showPasswordError
=======
                    onBlur={handleBlur}
                    className={`pl-10 pr-10 ${
                      errors.password2 && touched.password2
>>>>>>> 580682a7
                        ? 'border-destructive focus-visible:ring-destructive'
                        : ''
                    }`}
                    placeholder="确认密码"
                  />
                  <button
                    type="button"
                    className="absolute inset-y-0 right-0 pr-3 flex items-center"
                    onClick={() => setShowPassword2(!showPassword2)}
                  >
                    {showPassword2 ? (
                      <EyeOff className="h-4 w-4 text-muted-foreground hover:text-foreground" />
                    ) : (
                      <Eye className="h-4 w-4 text-muted-foreground hover:text-foreground" />
                    )}
                  </button>
                </div>
<<<<<<< HEAD
                {showPasswordError && (
                  <p className="mt-1 text-sm text-destructive">密码不匹配</p>
=======
                {errors.password2 && touched.password2 && (
                  <p className="mt-1 text-sm text-destructive">{errors.password2}</p>
>>>>>>> 580682a7
                )}
              </div>
            </div>

            <Button
              type="submit"
<<<<<<< HEAD
              disabled={loading || !!showPasswordError}
              className="w-full h-11 sm:h-12"
              size="lg"
=======
              disabled={loading || Object.values(errors).some(error => error !== '')}
              className="w-full"
              size="lg"

>>>>>>> 580682a7
            >
              {loading ? (
                <div className="flex items-center">
                  <div className="animate-spin rounded-full h-4 w-4 border-b-2 border-primary-foreground mr-2"></div>
                  注册中...
                </div>
              ) : (
                <div className="flex items-center">
                  <UserPlus className="h-4 w-4 mr-2" />
                  注册
                </div>
              )}
            </Button>

<<<<<<< HEAD
            <div className="text-center text-xs text-muted-foreground mt-4">
              注册即表示您同意我们的{' '}
              <button
                type="button"
                className="text-primary hover:text-primary/80 transition-colors"
=======
            <div className="text-xs text-muted-foreground text-center">
              注册即表示您同意我们的{' '}
              <button
                type="button"
                className="text-primary hover:text-primary/80 underline"
>>>>>>> 580682a7
                onClick={() => {/* TODO: 显示服务条款 */}}
              >
                服务条款
              </button>
              {' '}和{' '}
              <button
                type="button"
<<<<<<< HEAD
                className="text-primary hover:text-primary/80 transition-colors"
=======
                className="text-primary hover:text-primary/80 underline"
>>>>>>> 580682a7
                onClick={() => {/* TODO: 显示隐私政策 */}}
              >
                隐私政策
              </button>
            </div>
          </form>
        </CardContent>
      </Card>
    </div>
  );
};

export default RegisterForm;<|MERGE_RESOLUTION|>--- conflicted
+++ resolved
@@ -101,10 +101,7 @@
     }));
   };
 
-
-
   return (
-<<<<<<< HEAD
     <div className="min-h-screen flex items-center justify-center bg-gradient-to-br from-blue-50 to-indigo-100 py-6 px-4 sm:py-12 sm:px-6 lg:px-8">
       <Card className="w-full max-w-md">
         <CardHeader className="text-center px-4 sm:px-6">
@@ -113,16 +110,6 @@
           </div>
           <CardTitle className="text-xl sm:text-2xl font-bold">创建新账户</CardTitle>
           <CardDescription className="text-sm sm:text-base">
-=======
-    <div className="min-h-screen flex items-center justify-center bg-gradient-to-br from-blue-50 to-indigo-100 py-12 px-4 sm:px-6 lg:px-8">
-      <Card className="w-full max-w-md">
-        <CardHeader className="text-center">
-          <div className="mx-auto h-12 w-12 bg-primary rounded-full flex items-center justify-center mb-4">
-            <UserPlus className="h-6 w-6 text-primary-foreground" />
-          </div>
-          <CardTitle className="text-2xl font-bold">创建新账户</CardTitle>
-          <CardDescription>
->>>>>>> 580682a7
             已有账户？{' '}
             <Link
               to="/login"
@@ -133,11 +120,7 @@
           </CardDescription>
         </CardHeader>
 
-<<<<<<< HEAD
         <CardContent className="px-4 sm:px-6">
-=======
-        <CardContent>
->>>>>>> 580682a7
           <form onSubmit={handleSubmit} className="space-y-4">
             <div className="space-y-4">
               <div>
@@ -155,20 +138,18 @@
                     required
                     value={formData.username}
                     onChange={handleChange}
-<<<<<<< HEAD
-                    className="pl-10 h-11 sm:h-12"
-                    placeholder="用户名"
-                  />
-                </div>
-=======
-                    className="pl-10"
+                    onBlur={handleBlur}
+                    className={`pl-10 h-11 sm:h-12 ${
+                      errors.username && touched.username
+                        ? 'border-destructive focus-visible:ring-destructive'
+                        : ''
+                    }`}
                     placeholder="用户名"
                   />
                 </div>
                 {errors.username && touched.username && (
                   <p className="mt-1 text-sm text-destructive">{errors.username}</p>
                 )}
->>>>>>> 580682a7
               </div>
 
               <div>
@@ -186,14 +167,8 @@
                     required
                     value={formData.email}
                     onChange={handleChange}
-<<<<<<< HEAD
-                    className="pl-10 h-11 sm:h-12"
-                    placeholder="邮箱地址"
-                  />
-                </div>
-=======
                     onBlur={handleBlur}
-                    className={`pl-10 ${
+                    className={`pl-10 h-11 sm:h-12 ${
                       errors.email && touched.email
                         ? 'border-destructive focus-visible:ring-destructive'
                         : ''
@@ -204,7 +179,6 @@
                 {errors.email && touched.email && (
                   <p className="mt-1 text-sm text-destructive">{errors.email}</p>
                 )}
->>>>>>> 580682a7
               </div>
 
               <div>
@@ -222,18 +196,13 @@
                     required
                     value={formData.password}
                     onChange={handleChange}
-<<<<<<< HEAD
-                    className="pl-10 pr-10 h-11 sm:h-12"
-                    placeholder="密码"
-=======
                     onBlur={handleBlur}
-                    className={`pl-10 pr-10 ${
+                    className={`pl-10 pr-10 h-11 sm:h-12 ${
                       errors.password && touched.password
                         ? 'border-destructive focus-visible:ring-destructive'
                         : ''
                     }`}
                     placeholder="密码（至少6个字符）"
->>>>>>> 580682a7
                   />
                   <button
                     type="button"
@@ -247,12 +216,9 @@
                     )}
                   </button>
                 </div>
-<<<<<<< HEAD
-=======
                 {errors.password && touched.password && (
                   <p className="mt-1 text-sm text-destructive">{errors.password}</p>
                 )}
->>>>>>> 580682a7
               </div>
 
               <div>
@@ -270,14 +236,9 @@
                     required
                     value={formData.password2}
                     onChange={handleChange}
-<<<<<<< HEAD
+                    onBlur={handleBlur}
                     className={`pl-10 pr-10 h-11 sm:h-12 ${
-                      showPasswordError
-=======
-                    onBlur={handleBlur}
-                    className={`pl-10 pr-10 ${
                       errors.password2 && touched.password2
->>>>>>> 580682a7
                         ? 'border-destructive focus-visible:ring-destructive'
                         : ''
                     }`}
@@ -295,29 +256,17 @@
                     )}
                   </button>
                 </div>
-<<<<<<< HEAD
-                {showPasswordError && (
-                  <p className="mt-1 text-sm text-destructive">密码不匹配</p>
-=======
                 {errors.password2 && touched.password2 && (
                   <p className="mt-1 text-sm text-destructive">{errors.password2}</p>
->>>>>>> 580682a7
                 )}
               </div>
             </div>
 
             <Button
               type="submit"
-<<<<<<< HEAD
-              disabled={loading || !!showPasswordError}
+              disabled={loading || Object.values(errors).some(error => error !== '')}
               className="w-full h-11 sm:h-12"
               size="lg"
-=======
-              disabled={loading || Object.values(errors).some(error => error !== '')}
-              className="w-full"
-              size="lg"
-
->>>>>>> 580682a7
             >
               {loading ? (
                 <div className="flex items-center">
@@ -332,19 +281,11 @@
               )}
             </Button>
 
-<<<<<<< HEAD
             <div className="text-center text-xs text-muted-foreground mt-4">
               注册即表示您同意我们的{' '}
               <button
                 type="button"
-                className="text-primary hover:text-primary/80 transition-colors"
-=======
-            <div className="text-xs text-muted-foreground text-center">
-              注册即表示您同意我们的{' '}
-              <button
-                type="button"
-                className="text-primary hover:text-primary/80 underline"
->>>>>>> 580682a7
+                className="text-primary hover:text-primary/80 transition-colors underline"
                 onClick={() => {/* TODO: 显示服务条款 */}}
               >
                 服务条款
@@ -352,11 +293,7 @@
               {' '}和{' '}
               <button
                 type="button"
-<<<<<<< HEAD
-                className="text-primary hover:text-primary/80 transition-colors"
-=======
-                className="text-primary hover:text-primary/80 underline"
->>>>>>> 580682a7
+                className="text-primary hover:text-primary/80 transition-colors underline"
                 onClick={() => {/* TODO: 显示隐私政策 */}}
               >
                 隐私政策
