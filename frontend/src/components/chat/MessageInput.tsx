--- conflicted
+++ resolved
@@ -1,10 +1,6 @@
 import React, { useState, useRef, useEffect } from 'react';
 import { Send, Smile } from 'lucide-react';
 import { Button } from '../ui/button';
-<<<<<<< HEAD
-=======
-import { Separator } from '../ui/separator';
->>>>>>> 580682a7
 
 interface MessageInputProps {
   onSendMessage: (message: string) => void;
@@ -115,17 +111,10 @@
   const emojis = ['😀', '😂', '😍', '🤔', '👍', '👎', '❤️', '🎉', '😢', '😡', '🔥', '💯', '🎯', '⚡', '🌟', '💪'];
 
   return (
-<<<<<<< HEAD
     <div className="border-t bg-background p-3 sm:p-4 message-input-container mobile-safe-area">
       <form onSubmit={handleSubmit} className="flex items-end space-x-2 sm:space-x-3">
         {/* 表情按钮 */}
         <div className="relative emoji-panel-container">
-=======
-    <div className="border-t bg-background p-4">
-      <form onSubmit={handleSubmit} className="flex items-end space-x-3">
-        {/* 表情按钮 */}
-        <div className="relative group">
->>>>>>> 580682a7
           <Button
             type="button"
             variant="ghost"
@@ -138,7 +127,6 @@
           </Button>
           
           {/* 表情面板 */}
-<<<<<<< HEAD
           {showEmojiPanel && (
             <div className="absolute bottom-full left-0 mb-2 bg-popover border rounded-lg shadow-lg p-3 sm:p-4 z-50 w-64 sm:w-72">
               <div className="grid grid-cols-6 sm:grid-cols-8 gap-2">
@@ -155,22 +143,6 @@
                   </Button>
                 ))}
               </div>
-=======
-          <div className="absolute bottom-full left-0 mb-2 bg-popover border rounded-lg shadow-lg p-4 opacity-0 invisible group-hover:opacity-100 group-hover:visible transition-all duration-200 z-50 min-w-[240px]">
-            <div className="grid grid-cols-5 gap-3">
-              {emojis.map((emoji, index) => (
-                <Button
-                  key={index}
-                  type="button"
-                  variant="ghost"
-                  size="sm"
-                  onClick={() => setMessage(prev => prev + emoji)}
-                  className="p-1.5 text-xl h-auto"
-                >
-                  {emoji}
-                </Button>
-              ))}
->>>>>>> 580682a7
             </div>
           )}
         </div>
@@ -184,11 +156,7 @@
             onKeyDown={handleKeyDown}
             placeholder="输入消息..."
             disabled={disabled}
-<<<<<<< HEAD
             className="w-full px-3 sm:px-4 py-2.5 sm:py-3 border border-input rounded-md bg-background focus:outline-none focus:ring-2 focus:ring-ring focus:ring-offset-2 resize-none disabled:opacity-50 disabled:cursor-not-allowed placeholder:text-muted-foreground text-sm sm:text-base"
-=======
-            className="w-full px-4 py-3 border border-input rounded-md bg-background focus:outline-none focus:ring-2 focus:ring-ring focus:ring-offset-2 resize-none disabled:opacity-50 disabled:cursor-not-allowed placeholder:text-muted-foreground"
->>>>>>> 580682a7
             rows={1}
             style={{ minHeight: '40px', maxHeight: '120px' }}
           />
@@ -199,22 +167,12 @@
           type="submit"
           disabled={!message.trim() || disabled}
           size="icon"
+          className="h-10 w-10 sm:h-11 sm:w-11 flex-shrink-0"
           title="发送消息"
-          className="h-10 w-10 sm:h-11 sm:w-11 flex-shrink-0"
         >
           <Send className="h-4 w-4" />
         </Button>
       </form>
-
-<<<<<<< HEAD
-      {/* 输入提示 - 桌面端显示 */}
-      <div className="mt-2 text-xs text-muted-foreground hidden sm:block">
-=======
-      {/* 输入提示 */}
-      <div className="mt-2 text-xs text-muted-foreground">
->>>>>>> 580682a7
-        按 Enter 发送，Shift + Enter 换行
-      </div>
     </div>
   );
 };
