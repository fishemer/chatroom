import React, { useEffect, useState } from 'react';
import { useChat } from '../../contexts/ChatContext';
import { useAuth } from '../../contexts/AuthContext';
import { ChatRoom as ChatRoomType } from '../../types';
import MessageList from './MessageList';
import MessageInput from './MessageInput';
<<<<<<< HEAD
import { Hash, Users, Settings, LogOut, X } from 'lucide-react';
=======
import { Hash, Users, Settings, LogOut } from 'lucide-react';
>>>>>>> 580682a7
import { Card, CardContent, CardHeader } from '../ui/card';
import { Button } from '../ui/button';
import { Separator } from '../ui/separator';
import { ScrollArea } from '../ui/scroll-area';

interface ChatRoomProps {
  room: ChatRoomType;
}

const ChatRoom: React.FC<ChatRoomProps> = ({ room }) => {
  const { 
    messages, 
    typingUsers, 
    onlineUsers, 
    sendMessage, 
    setTyping, 
    connected,
    loading 
  } = useChat();
  const { user, logout } = useAuth();
  const [showUserList, setShowUserList] = useState(false);

  useEffect(() => {
    // 组件挂载时，房间已经通过父组件加入
  }, [room.id]);

  // 在移动端自动关闭用户列表
  useEffect(() => {
    const handleResize = () => {
      if (window.innerWidth < 1024 && showUserList) {
        setShowUserList(false);
      }
    };

    window.addEventListener('resize', handleResize);
    return () => window.removeEventListener('resize', handleResize);
  }, [showUserList]);

  const handleSendMessage = (message: string) => {
    sendMessage(message);
  };

  const handleTyping = (isTyping: boolean) => {
    setTyping(isTyping);
  };

  const handleLogout = async () => {
    await logout();
  };

  const toggleUserList = () => {
    setShowUserList(!showUserList);
  };

  if (loading) {
    return (
      <Card className="h-full">
        <CardContent className="h-full flex items-center justify-center">
          <div className="text-center">
            <div className="animate-spin rounded-full h-8 w-8 border-b-2 border-primary mx-auto mb-4"></div>
            <p className="text-muted-foreground">加载中...</p>
          </div>
        </CardContent>
      </Card>
    );
  }

  return (
    <Card className="h-full flex flex-col">
<<<<<<< HEAD
      {/* 聊天室头部 - 桌面端显示 */}
      <CardHeader className="pb-3 hidden lg:block">
        <div className="flex items-center justify-between">
          <div className="flex items-center space-x-3 min-w-0 flex-1">
            <div className="flex items-center space-x-2 min-w-0">
              <Hash className="h-4 w-4 text-muted-foreground flex-shrink-0" />
              <h1 className="text-lg font-semibold truncate">{room.name}</h1>
            </div>
            {room.description && (
              <span className="text-sm text-muted-foreground truncate hidden xl:inline">
                - {room.description}
              </span>
            )}
          </div>

          <div className="flex items-center space-x-2 flex-shrink-0">
            {/* 连接状态指示器 */}
            <div className="hidden sm:flex items-center space-x-2">
              <div className={`w-2 h-2 rounded-full ${connected ? 'bg-green-500' : 'bg-red-500'}`}></div>
              <span className="text-xs text-muted-foreground">
                {connected ? '已连接' : '连接中...'}
              </span>
            </div>

            {/* 在线用户数 */}
            <Button
              variant="ghost"
              size="sm"
              onClick={toggleUserList}
              title="查看在线用户"
            >
              <Users className="h-4 w-4 mr-1" />
              <span>{onlineUsers.length}</span>
            </Button>

            {/* 设置按钮 - 桌面端显示 */}
            <Button
              variant="ghost"
              size="icon"
              title="设置"
              className="hidden md:inline-flex"
            >
              <Settings className="h-4 w-4" />
            </Button>

            {/* 退出登录 */}
            <Button
              variant="ghost"
              size="icon"
              onClick={handleLogout}
              title="退出登录"
              className="text-muted-foreground hover:text-destructive"
            >
              <LogOut className="h-4 w-4" />
            </Button>
          </div>
        </div>
      </CardHeader>

      {/* 移动端简化头部 */}
      <CardHeader className="pb-3 lg:hidden">
        <div className="flex items-center justify-between">
          <div className="flex items-center space-x-2 min-w-0 flex-1">
            <div className={`w-2 h-2 rounded-full flex-shrink-0 ${connected ? 'bg-green-500' : 'bg-red-500'}`}></div>
            <span className="text-xs text-muted-foreground flex-shrink-0">
              {connected ? '已连接' : '连接中...'}
            </span>
          </div>

          <div className="flex items-center space-x-1">
            {/* 在线用户数 */}
            <Button
              variant="ghost"
              size="sm"
              onClick={toggleUserList}
              title="查看在线用户"
            >
              <Users className="h-4 w-4 mr-1" />
              <span>{onlineUsers.length}</span>
            </Button>

=======
      {/* 聊天室头部 */}
      <CardHeader className="pb-3">
        <div className="flex items-center justify-between">
          <div className="flex items-center space-x-3">
            <div className="flex items-center space-x-2">
              <Hash className="h-4 w-4 text-muted-foreground" />
              <h1 className="text-lg font-semibold">{room.name}</h1>
            </div>
            {room.description && (
              <span className="text-sm text-muted-foreground">- {room.description}</span>
            )}
          </div>

          <div className="flex items-center space-x-2">
            {/* 连接状态指示器 */}
            <div className="flex items-center space-x-2">
              <div className={`w-2 h-2 rounded-full ${connected ? 'bg-green-500' : 'bg-red-500'}`}></div>
              <span className="text-xs text-muted-foreground">
                {connected ? '已连接' : '连接中...'}
              </span>
            </div>

            {/* 在线用户数 */}
            <Button
              variant="ghost"
              size="sm"
              onClick={() => setShowUserList(!showUserList)}
              title="查看在线用户"
            >
              <Users className="h-4 w-4 mr-1" />
              <span>{onlineUsers.length}</span>
            </Button>

            {/* 设置按钮 */}
            <Button
              variant="ghost"
              size="icon"
              title="设置"
            >
              <Settings className="h-4 w-4" />
            </Button>

>>>>>>> 580682a7
            {/* 退出登录 */}
            <Button
              variant="ghost"
              size="icon"
              onClick={handleLogout}
              title="退出登录"
              className="text-muted-foreground hover:text-destructive"
            >
              <LogOut className="h-4 w-4" />
            </Button>
          </div>
        </div>
      </CardHeader>

      <Separator />

      {/* 主要内容区域 */}
<<<<<<< HEAD
      <CardContent className="flex-1 flex p-0 overflow-hidden relative">
=======
      <CardContent className="flex-1 flex p-0 overflow-hidden">
>>>>>>> 580682a7
        {/* 消息区域 */}
        <div className="flex-1 flex flex-col min-w-0 overflow-hidden">
          <MessageList messages={messages} typingUsers={typingUsers} />
          <MessageInput
            onSendMessage={handleSendMessage}
            onTyping={handleTyping}
            disabled={!connected}
          />
        </div>

        {/* 用户列表侧边栏 - 桌面端 */}
        {showUserList && (
          <>
<<<<<<< HEAD
            <Separator orientation="vertical" className="hidden lg:block" />
            <div className="hidden lg:block w-64 bg-muted/30 flex-shrink-0">
              <div className="p-4">
                <div className="flex items-center justify-between mb-3">
                  <h3 className="text-sm font-semibold">
                    在线用户 ({onlineUsers.length})
                  </h3>
                  <Button
                    variant="ghost"
                    size="icon"
                    onClick={() => setShowUserList(false)}
                    className="h-6 w-6"
                  >
                    <X className="h-3 w-3" />
                  </Button>
                </div>
=======
            <Separator orientation="vertical" />
            <div className="w-64 bg-muted/30 flex-shrink-0">
              <div className="p-4">
                <h3 className="text-sm font-semibold mb-3">
                  在线用户 ({onlineUsers.length})
                </h3>
>>>>>>> 580682a7
                <ScrollArea className="h-[400px]">
                  <div className="space-y-2">
                    {onlineUsers.map((username, index) => (
                      <div key={index} className="flex items-center space-x-2">
                        <div className="w-2 h-2 bg-green-500 rounded-full"></div>
                        <span className="text-sm">{username}</span>
                        {username === user?.username && (
                          <span className="text-xs text-muted-foreground">(你)</span>
                        )}
                      </div>
                    ))}
                  </div>
                </ScrollArea>
<<<<<<< HEAD
              </div>
            </div>
          </>
        )}

        {/* 移动端用户列表弹窗 */}
        {showUserList && (
          <div className="lg:hidden fixed inset-0 bg-black/50 z-50 flex items-end">
            <div className="bg-background w-full max-h-[60vh] rounded-t-lg">
              <div className="p-4 border-b">
                <div className="flex items-center justify-between">
                  <h3 className="text-lg font-semibold">
                    在线用户 ({onlineUsers.length})
                  </h3>
                  <Button
                    variant="ghost"
                    size="icon"
                    onClick={() => setShowUserList(false)}
                  >
                    <X className="h-4 w-4" />
                  </Button>
                </div>
=======
>>>>>>> 580682a7
              </div>
              
              <ScrollArea className="max-h-[40vh] p-4">
                <div className="space-y-3">
                  {onlineUsers.map((username, index) => (
                    <div key={index} className="flex items-center space-x-3 p-2 rounded-lg bg-muted/30">
                      <div className="w-3 h-3 bg-green-500 rounded-full"></div>
                      <span className="text-sm font-medium">{username}</span>
                      {username === user?.username && (
                        <span className="text-xs text-muted-foreground bg-primary/10 px-2 py-1 rounded-full">
                          你
                        </span>
                      )}
                    </div>
                  ))}
                </div>
              </ScrollArea>
            </div>
          </>
        )}
      </CardContent>
    </Card>
  );
};

export default ChatRoom; <|MERGE_RESOLUTION|>--- conflicted
+++ resolved
@@ -4,11 +4,7 @@
 import { ChatRoom as ChatRoomType } from '../../types';
 import MessageList from './MessageList';
 import MessageInput from './MessageInput';
-<<<<<<< HEAD
 import { Hash, Users, Settings, LogOut, X } from 'lucide-react';
-=======
-import { Hash, Users, Settings, LogOut } from 'lucide-react';
->>>>>>> 580682a7
 import { Card, CardContent, CardHeader } from '../ui/card';
 import { Button } from '../ui/button';
 import { Separator } from '../ui/separator';
@@ -78,7 +74,6 @@
 
   return (
     <Card className="h-full flex flex-col">
-<<<<<<< HEAD
       {/* 聊天室头部 - 桌面端显示 */}
       <CardHeader className="pb-3 hidden lg:block">
         <div className="flex items-center justify-between">
@@ -160,50 +155,6 @@
               <span>{onlineUsers.length}</span>
             </Button>
 
-=======
-      {/* 聊天室头部 */}
-      <CardHeader className="pb-3">
-        <div className="flex items-center justify-between">
-          <div className="flex items-center space-x-3">
-            <div className="flex items-center space-x-2">
-              <Hash className="h-4 w-4 text-muted-foreground" />
-              <h1 className="text-lg font-semibold">{room.name}</h1>
-            </div>
-            {room.description && (
-              <span className="text-sm text-muted-foreground">- {room.description}</span>
-            )}
-          </div>
-
-          <div className="flex items-center space-x-2">
-            {/* 连接状态指示器 */}
-            <div className="flex items-center space-x-2">
-              <div className={`w-2 h-2 rounded-full ${connected ? 'bg-green-500' : 'bg-red-500'}`}></div>
-              <span className="text-xs text-muted-foreground">
-                {connected ? '已连接' : '连接中...'}
-              </span>
-            </div>
-
-            {/* 在线用户数 */}
-            <Button
-              variant="ghost"
-              size="sm"
-              onClick={() => setShowUserList(!showUserList)}
-              title="查看在线用户"
-            >
-              <Users className="h-4 w-4 mr-1" />
-              <span>{onlineUsers.length}</span>
-            </Button>
-
-            {/* 设置按钮 */}
-            <Button
-              variant="ghost"
-              size="icon"
-              title="设置"
-            >
-              <Settings className="h-4 w-4" />
-            </Button>
-
->>>>>>> 580682a7
             {/* 退出登录 */}
             <Button
               variant="ghost"
@@ -221,100 +172,58 @@
       <Separator />
 
       {/* 主要内容区域 */}
-<<<<<<< HEAD
-      <CardContent className="flex-1 flex p-0 overflow-hidden relative">
-=======
-      <CardContent className="flex-1 flex p-0 overflow-hidden">
->>>>>>> 580682a7
+      <CardContent className="flex-1 p-0 flex relative">
         {/* 消息区域 */}
-        <div className="flex-1 flex flex-col min-w-0 overflow-hidden">
-          <MessageList messages={messages} typingUsers={typingUsers} />
-          <MessageInput
+        <div className="flex-1 flex flex-col min-w-0">
+          <MessageList 
+            messages={messages} 
+            typingUsers={typingUsers}
+          />
+          <MessageInput 
             onSendMessage={handleSendMessage}
             onTyping={handleTyping}
             disabled={!connected}
           />
         </div>
 
-        {/* 用户列表侧边栏 - 桌面端 */}
+        {/* 用户列表侧边栏 */}
         {showUserList && (
           <>
-<<<<<<< HEAD
-            <Separator orientation="vertical" className="hidden lg:block" />
-            <div className="hidden lg:block w-64 bg-muted/30 flex-shrink-0">
-              <div className="p-4">
-                <div className="flex items-center justify-between mb-3">
-                  <h3 className="text-sm font-semibold">
-                    在线用户 ({onlineUsers.length})
-                  </h3>
-                  <Button
-                    variant="ghost"
-                    size="icon"
-                    onClick={() => setShowUserList(false)}
-                    className="h-6 w-6"
-                  >
-                    <X className="h-3 w-3" />
-                  </Button>
-                </div>
-=======
-            <Separator orientation="vertical" />
-            <div className="w-64 bg-muted/30 flex-shrink-0">
-              <div className="p-4">
-                <h3 className="text-sm font-semibold mb-3">
-                  在线用户 ({onlineUsers.length})
-                </h3>
->>>>>>> 580682a7
-                <ScrollArea className="h-[400px]">
-                  <div className="space-y-2">
-                    {onlineUsers.map((username, index) => (
-                      <div key={index} className="flex items-center space-x-2">
-                        <div className="w-2 h-2 bg-green-500 rounded-full"></div>
-                        <span className="text-sm">{username}</span>
-                        {username === user?.username && (
-                          <span className="text-xs text-muted-foreground">(你)</span>
-                        )}
-                      </div>
-                    ))}
-                  </div>
-                </ScrollArea>
-<<<<<<< HEAD
-              </div>
-            </div>
-          </>
-        )}
-
-        {/* 移动端用户列表弹窗 */}
-        {showUserList && (
-          <div className="lg:hidden fixed inset-0 bg-black/50 z-50 flex items-end">
-            <div className="bg-background w-full max-h-[60vh] rounded-t-lg">
-              <div className="p-4 border-b">
-                <div className="flex items-center justify-between">
-                  <h3 className="text-lg font-semibold">
-                    在线用户 ({onlineUsers.length})
-                  </h3>
-                  <Button
-                    variant="ghost"
-                    size="icon"
-                    onClick={() => setShowUserList(false)}
-                  >
-                    <X className="h-4 w-4" />
-                  </Button>
-                </div>
-=======
->>>>>>> 580682a7
+            {/* 移动端遮罩层 */}
+            <div 
+              className="fixed inset-0 bg-black/50 z-40 lg:hidden"
+              onClick={() => setShowUserList(false)}
+            />
+            
+            {/* 用户列表 */}
+            <div className="fixed right-0 top-0 bottom-0 w-64 bg-background border-l z-50 lg:relative lg:w-56 lg:z-auto">
+              <div className="flex items-center justify-between p-4 border-b lg:hidden">
+                <h3 className="font-semibold">在线用户</h3>
+                <Button
+                  variant="ghost"
+                  size="icon"
+                  onClick={() => setShowUserList(false)}
+                >
+                  <X className="h-4 w-4" />
+                </Button>
               </div>
               
-              <ScrollArea className="max-h-[40vh] p-4">
-                <div className="space-y-3">
+              <div className="hidden lg:block p-4 border-b">
+                <h3 className="font-semibold text-sm">在线用户 ({onlineUsers.length})</h3>
+              </div>
+
+              <ScrollArea className="flex-1">
+                <div className="p-2 space-y-1">
                   {onlineUsers.map((username, index) => (
-                    <div key={index} className="flex items-center space-x-3 p-2 rounded-lg bg-muted/30">
-                      <div className="w-3 h-3 bg-green-500 rounded-full"></div>
-                      <span className="text-sm font-medium">{username}</span>
-                      {username === user?.username && (
-                        <span className="text-xs text-muted-foreground bg-primary/10 px-2 py-1 rounded-full">
-                          你
-                        </span>
-                      )}
+                    <div
+                      key={index}
+                      className="flex items-center space-x-2 p-2 rounded-md hover:bg-muted/50"
+                    >
+                      <div className="w-2 h-2 bg-green-500 rounded-full"></div>
+                      <span className="text-sm font-medium truncate">
+                        {username}
+                        {username === user?.username && ' (你)'}
+                      </span>
                     </div>
                   ))}
                 </div>
